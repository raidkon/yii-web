--- conflicted
+++ resolved
@@ -324,7 +324,6 @@
      */
     public function getContent()
     {
-<<<<<<< HEAD
         return $this->getBody()->__toString();
     }
 
@@ -337,13 +336,6 @@
         $body = new MemoryStream();
         $body->write($content);
         $this->setBody($body);
-=======
-        if ($this->_headers === null) {
-            $this->_headers = new HeaderCollection();
-        }
-
-        return $this->_headers;
->>>>>>> 6ddeb2c7
     }
 
     /**
@@ -668,14 +660,9 @@
      */
     protected function getHttpRange($fileSize)
     {
-<<<<<<< HEAD
         $rangeHeader = Yii::$app->getRequest()->getHeaderLine('Range');
 
         if (empty($rangeHeader) || $rangeHeader === '-') {
-=======
-        $rangeHeader = Yii::$app->getRequest()->getHeaders()->get('Range', '-');
-        if ($rangeHeader === '-') {
->>>>>>> 6ddeb2c7
             return [0, $fileSize - 1];
         }
         if (!preg_match('/^bytes=(\d*)-(\d*)$/', $rangeHeader, $matches)) {
