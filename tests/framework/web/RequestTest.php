<?php
/**
 * @link http://www.yiiframework.com/
 * @copyright Copyright (c) 2008 Yii Software LLC
 * @license http://www.yiiframework.com/license/
 */

namespace yiiunit\framework\web;

use yii\http\MemoryStream;
use yii\http\UploadedFile;
use yii\web\Request;
use yii\web\UnsupportedMediaTypeHttpException;
use yiiunit\TestCase;

/**
 * @group web
 */
class RequestTest extends TestCase
{
    public function testParseAcceptHeader()
    {
        $request = new Request();

        $this->assertEquals([], $request->parseAcceptHeader(' '));

        $this->assertEquals([
            'audio/basic' => ['q' => 1],
            'audio/*' => ['q' => 0.2],
        ], $request->parseAcceptHeader('audio/*; q=0.2, audio/basic'));

        $this->assertEquals([
            'application/json' => ['q' => 1, 'version' => '1.0'],
            'application/xml' => ['q' => 1, 'version' => '2.0', 'x'],
            'text/x-c' => ['q' => 1],
            'text/x-dvi' => ['q' => 0.8],
            'text/plain' => ['q' => 0.5],
        ], $request->parseAcceptHeader('text/plain; q=0.5,
            application/json; version=1.0,
            application/xml; version=2.0; x,
            text/x-dvi; q=0.8, text/x-c'));
    }

    public function testPreferredLanguage()
    {
        $this->mockApplication([
            'language' => 'en',
        ]);

        $request = new Request();
        $request->acceptableLanguages = [];
        $this->assertEquals('en', $request->getPreferredLanguage());

        $request = new Request();
        $request->acceptableLanguages = ['de'];
        $this->assertEquals('en', $request->getPreferredLanguage());

        $request = new Request();
        $request->acceptableLanguages = ['en-us', 'de', 'ru-RU'];
        $this->assertEquals('en', $request->getPreferredLanguage(['en']));

        $request = new Request();
        $request->acceptableLanguages = ['en-us', 'de', 'ru-RU'];
        $this->assertEquals('de', $request->getPreferredLanguage(['ru', 'de']));
        $this->assertEquals('de-DE', $request->getPreferredLanguage(['ru', 'de-DE']));

        $request = new Request();
        $request->acceptableLanguages = ['en-us', 'de', 'ru-RU'];
        $this->assertEquals('de', $request->getPreferredLanguage(['de', 'ru']));

        $request = new Request();
        $request->acceptableLanguages = ['en-us', 'de', 'ru-RU'];
        $this->assertEquals('ru-ru', $request->getPreferredLanguage(['ru-ru']));

        $request = new Request();
        $request->acceptableLanguages = ['en-us', 'de'];
        $this->assertEquals('ru-ru', $request->getPreferredLanguage(['ru-ru', 'pl']));
        $this->assertEquals('ru-RU', $request->getPreferredLanguage(['ru-RU', 'pl']));

        $request = new Request();
        $request->acceptableLanguages = ['en-us', 'de'];
        $this->assertEquals('pl', $request->getPreferredLanguage(['pl', 'ru-ru']));
    }

    /**
     * @see https://github.com/yiisoft/yii2/issues/14542
     */
    public function testCsrfTokenContainsASCIIOnly()
    {
        $this->mockWebApplication();

        $request = new Request();
        $request->enableCsrfCookie = false;

        $token = $request->getCsrfToken();
        $this->assertRegExp('~[-_=a-z0-9]~i', $token);
    }

    public function testCsrfTokenValidation()
    {
        $this->mockWebApplication();

        $request = new Request();
        $request->setHeader('Content-Type', 'application/x-www-form-urlencoded');
        $request->enableCsrfCookie = false;

        $token = $request->getCsrfToken();

        // accept any value if CSRF validation is disabled
        $request->enableCsrfValidation = false;
        $this->assertTrue($request->validateCsrfToken($token));
        $this->assertTrue($request->validateCsrfToken($token . 'a'));
        $this->assertTrue($request->validateCsrfToken([]));
        $this->assertTrue($request->validateCsrfToken([$token]));
        $this->assertTrue($request->validateCsrfToken(0));
        $this->assertTrue($request->validateCsrfToken(null));

        // enable validation
        $request->enableCsrfValidation = true;

        // accept any value on GET request
        foreach (['GET', 'HEAD', 'OPTIONS'] as $method) {
            $request->setMethod($method);
            $this->assertTrue($request->validateCsrfToken($token));
            $this->assertTrue($request->validateCsrfToken($token . 'a'));
            $this->assertTrue($request->validateCsrfToken([]));
            $this->assertTrue($request->validateCsrfToken([$token]));
            $this->assertTrue($request->validateCsrfToken(0));
            $this->assertTrue($request->validateCsrfToken(null));
        }

        // only accept valid token on POST
        foreach (['POST', 'PUT', 'DELETE'] as $method) {
            $request->setMethod($method);
            $this->assertTrue($request->validateCsrfToken($token));
            $this->assertFalse($request->validateCsrfToken($token . 'a'));
            $this->assertFalse($request->validateCsrfToken([]));
            $this->assertFalse($request->validateCsrfToken([$token]));
            $this->assertFalse($request->validateCsrfToken(0));
            $this->assertFalse($request->validateCsrfToken(null));
        }
    }

    public function testIssue15317()
    {
        $this->mockWebApplication();
        $_COOKIE[(new Request())->csrfParam] = '';
        $request = new Request();
        $request->enableCsrfCookie = true;
        $request->enableCookieValidation = false;

        $_SERVER['REQUEST_METHOD'] = 'POST';
        \Yii::$app->security->unmaskToken('');
        $this->assertFalse($request->validateCsrfToken(''));

        // When an empty CSRF token is given it is regenerated.
        $this->assertNotEmpty($request->getCsrfToken());

    }
    /**
     * Test CSRF token validation by POST param.
     */
    public function testCsrfTokenPost()
    {
        $this->mockWebApplication();

        $request = new Request();
        $request->enableCsrfCookie = false;

        $token = $request->getCsrfToken();

        // accept no value on GET request
        foreach (['GET', 'HEAD', 'OPTIONS'] as $method) {
            $request->setMethod($method);
            $this->assertTrue($request->validateCsrfToken());
        }

        // only accept valid token on POST
        foreach (['POST', 'PUT', 'DELETE'] as $method) {
            $request->setMethod($method);
            $request->setParsedBody([]);
            $this->assertFalse($request->validateCsrfToken());
            $request->setParsedBody([$request->csrfParam => $token]);
            $this->assertTrue($request->validateCsrfToken());
        }
    }

    /**
     * Test CSRF token validation by POST param.
     */
    public function testCsrfTokenHeader()
    {
        $this->mockWebApplication();

        $request = new Request();
        $request->enableCsrfCookie = false;

        $token = $request->getCsrfToken();

        // accept no value on GET request
        foreach (['GET', 'HEAD', 'OPTIONS'] as $method) {
            $_POST[$request->methodParam] = $method;
            $this->assertTrue($request->validateCsrfToken());
        }

        // only accept valid token on POST
        foreach (['POST', 'PUT', 'DELETE'] as $method) {
            $request->setMethod($method);
            $request->setParsedBody([]);

            $this->assertFalse($request->withoutHeader(Request::CSRF_HEADER)->validateCsrfToken());
            $this->assertTrue($request->withAddedHeader(Request::CSRF_HEADER, $token)->validateCsrfToken());
        }
    }

    public function testResolve()
    {
        $this->mockWebApplication([
            'components' => [
                'urlManager' => [
                    'enablePrettyUrl' => true,
                    'showScriptName' => false,
                    'cache' => null,
                    'rules' => [
                        'posts' => 'post/list',
                        'post/<id>' => 'post/view',
                    ],
                ],
            ],
        ]);

        $request = new Request();
        $request->pathInfo = 'posts';

        $_GET['page'] = 1;
        $result = $request->resolve();
        $this->assertEquals(['post/list', ['page' => 1]], $result);
        $this->assertEquals($_GET, ['page' => 1]);

        $request->setQueryParams(['page' => 5]);
        $result = $request->resolve();
        $this->assertEquals(['post/list', ['page' => 5]], $result);
        $this->assertEquals($_GET, ['page' => 1]);

        $request->setQueryParams(['custom-page' => 5]);
        $result = $request->resolve();
        $this->assertEquals(['post/list', ['custom-page' => 5]], $result);
        $this->assertEquals($_GET, ['page' => 1]);

        unset($_GET['page']);

        $request = new Request();
        $request->pathInfo = 'post/21';

        $this->assertEquals($_GET, []);
        $result = $request->resolve();
        $this->assertEquals(['post/view', ['id' => 21]], $result);
        $this->assertEquals($_GET, ['id' => 21]);

        $_GET['id'] = 42;
        $result = $request->resolve();
        $this->assertEquals(['post/view', ['id' => 21]], $result);
        $this->assertEquals($_GET, ['id' => 21]);

        $_GET['id'] = 63;
        $request->setQueryParams(['token' => 'secret']);
        $result = $request->resolve();
        $this->assertEquals(['post/view', ['id' => 21, 'token' => 'secret']], $result);
        $this->assertEquals($_GET, ['id' => 63]);
    }

    public function testGetHostInfo()
    {
        $request = new Request();

        unset($_SERVER['SERVER_NAME'], $_SERVER['HTTP_HOST']);
        $this->assertNull($request->getHostInfo());
        $this->assertNull($request->getHostName());

        $request->setHostInfo('http://servername.com:80');
        $this->assertSame('http://servername.com:80', $request->getHostInfo());
        $this->assertSame('servername.com', $request->getHostName());
    }

    /**
     * @expectedException \yii\base\InvalidConfigException
     */
    public function testGetScriptFileWithEmptyServer()
    {
        $request = new Request();
        $_SERVER = [];

        $request->getScriptFile();
    }

    /**
     * @expectedException \yii\base\InvalidConfigException
     */
    public function testGetScriptUrlWithEmptyServer()
    {
        $request = new Request();
        $_SERVER = [];

        $request->getScriptUrl();
    }

    public function testGetServerName()
    {
        $request = new Request();

        $request->setServerParams([
            'SERVER_NAME' => 'servername'
        ]);
        $this->assertEquals('servername', $request->getServerName());

        $request->setServerParams([]);
        $this->assertNull($request->getServerName());
    }

    public function testGetServerPort()
    {
        $request = new Request();

        $request->setServerParams([
            'SERVER_PORT' => 33
        ]);
        $this->assertEquals(33, $request->getServerPort());

        $request->setServerParams([]);
        $this->assertNull($request->getServerPort());
    }

    public function isSecureServerDataProvider()
    {
        return [
            [['HTTPS' => 1], true],
            [['HTTPS' => 'on'], true],
            [['HTTPS' => 0], false],
            [['HTTPS' => 'off'], false],
            [[], false],
            [['HTTP_X_FORWARDED_PROTO' => 'https'], false],
            [['HTTP_X_FORWARDED_PROTO' => 'http'], false],
            [[
                'HTTP_X_FORWARDED_PROTO' => 'https',
                'REMOTE_HOST' => 'test.com',
            ], false],
            [[
                'HTTP_X_FORWARDED_PROTO' => 'https',
                'REMOTE_HOST' => 'othertest.com',
            ], false],
            [[
                'HTTP_X_FORWARDED_PROTO' => 'https',
                'REMOTE_ADDR' => '192.168.0.1',
            ], true],
            [[
                'HTTP_X_FORWARDED_PROTO' => 'https',
                'REMOTE_ADDR' => '192.169.0.1',
            ], false],
            [['HTTP_FRONT_END_HTTPS' => 'on'], false],
            [['HTTP_FRONT_END_HTTPS' => 'off'], false],
            [[
                'HTTP_FRONT_END_HTTPS' => 'on',
                'REMOTE_HOST' => 'test.com',
            ], false],
            [[
                'HTTP_FRONT_END_HTTPS' => 'on',
                'REMOTE_HOST' => 'othertest.com',
            ], false],
            [[
                'HTTP_FRONT_END_HTTPS' => 'on',
                'REMOTE_ADDR' => '192.168.0.1',
            ], true],
            [[
                'HTTP_FRONT_END_HTTPS' => 'on',
                'REMOTE_ADDR' => '192.169.0.1',
            ], false],
        ];
    }

    /**
     * @dataProvider isSecureServerDataProvider
     * @param array $server
     * @param bool $expected
     */
    public function testGetIsSecureConnection($server, $expected)
    {
        $original = $_SERVER;
        $request = new Request([
            'trustedHosts' => [
                '192.168.0.0/24',
            ],
        ]);
        $_SERVER = $server;

        $this->assertEquals($expected, $request->getIsSecureConnection());
        $_SERVER = $original;
    }

    public function getUserIPDataProvider()
    {
        return [
            [
                [
                    'HTTP_X_FORWARDED_PROTO' => 'https',
                    'HTTP_X_FORWARDED_FOR' => '123.123.123.123',
                    'REMOTE_ADDR' => '192.168.0.1',
                ],
                '123.123.123.123',
            ],
            [
                [
                    'HTTP_X_FORWARDED_PROTO' => 'https',
                    'HTTP_X_FORWARDED_FOR' => '123.123.123.123',
                    'REMOTE_ADDR' => '192.169.1.1',
                ],
                '192.169.1.1',
            ],
            [
                [
                    'HTTP_X_FORWARDED_PROTO' => 'https',
                    'HTTP_X_FORWARDED_FOR' => '123.123.123.123',
                    'REMOTE_HOST' => 'untrusted.com',
                    'REMOTE_ADDR' => '192.169.1.1',
                ],
                '192.169.1.1',
            ],
            [
                [
                    'HTTP_X_FORWARDED_PROTO' => 'https',
                    'HTTP_X_FORWARDED_FOR' => '192.169.1.1',
                    'REMOTE_HOST' => 'untrusted.com',
                    'REMOTE_ADDR' => '192.169.1.1',
                ],
                '192.169.1.1',
            ],
        ];
    }

    /**
     * @dataProvider getUserIPDataProvider
     * @param array $server
     * @param string $expected
     */
    public function testGetUserIP($server, $expected)
    {
        $original = $_SERVER;
        $_SERVER = $server;
        $request = new Request([
            'trustedHosts' => [
                '192.168.0.0/24',
            ],
        ]);

        $this->assertEquals($expected, $request->getUserIP());
        $_SERVER = $original;
    }

    public function getMethodDataProvider()
    {
        return [
            [
                [
                    'REQUEST_METHOD' => 'DEFAULT',
                    'HTTP_X-HTTP-METHOD-OVERRIDE' => 'OVERRIDE',
                ],
                'OVERRIDE',
            ],
            [
                [
                    'REQUEST_METHOD' => 'DEFAULT',
                ],
                'DEFAULT',
            ],
        ];
    }

    /**
     * @dataProvider getMethodDataProvider
     * @param array $server
     * @param string $expected
     */
    public function testGetMethod($server, $expected)
    {
        $original = $_SERVER;
        $_SERVER = $server;
        $request = new Request();

        $this->assertEquals($expected, $request->getMethod());
        $_SERVER = $original;
    }

    public function getIsAjaxDataProvider()
    {
        return [
            [
                [
                ],
                false,
            ],
            [
                [
                    'HTTP_X_REQUESTED_WITH' => 'XMLHttpRequest',
                ],
                true,
            ],
        ];
    }

    /**
     * @dataProvider getIsAjaxDataProvider
     * @param array $server
     * @param bool $expected
     */
    public function testGetIsAjax($server, $expected)
    {
        $original = $_SERVER;
        $_SERVER = $server;
        $request = new Request();

        $this->assertEquals($expected, $request->getIsAjax());
        $_SERVER = $original;
    }

    public function getIsPjaxDataProvider()
    {
        return [
            [
                [
                ],
                false,
            ],
            [
                [
                    'HTTP_X_REQUESTED_WITH' => 'XMLHttpRequest',
                    'HTTP_X_PJAX' => 'any value',
                ],
                true,
            ],
        ];
    }

    /**
     * @dataProvider getIsPjaxDataProvider
     * @param array $server
     * @param bool $expected
     */
    public function testGetIsPjax($server, $expected)
    {
        $original = $_SERVER;
        $_SERVER = $server;
        $request = new Request();

        $this->assertEquals($expected, $request->getIsPjax());
        $_SERVER = $original;
    }

    public function testGetOrigin()
    {
        $_SERVER['HTTP_ORIGIN'] = 'https://www.w3.org';
        $request = new Request();
        $this->assertEquals('https://www.w3.org', $request->getOrigin());

        unset($_SERVER['HTTP_ORIGIN']);
        $request = new Request();
        $this->assertSame('', $request->getOrigin());
    }

    public function httpAuthorizationHeadersProvider()
    {
        return [
            ['not a base64 at all', [base64_decode('not a base64 at all'), null]],
            [base64_encode('user:'), ['user', null]],
            [base64_encode('user'), ['user', null]],
            [base64_encode('user:pw'), ['user', 'pw']],
            [base64_encode('user:pw'), ['user', 'pw']],
            [base64_encode('user:a:b'), ['user', 'a:b']],
            [base64_encode(':a:b'), [null, 'a:b']],
            [base64_encode(':'), [null, null]],
        ];
    }

    /**
     * @dataProvider httpAuthorizationHeadersProvider
     * @param string $secret
     * @param array $expected
     */
    public function testHttpAuthCredentialsFromHttpAuthorizationHeader($secret, $expected)
    {
        $request = new Request();

        $request->setHeader('HTTP_AUTHORIZATION', 'Basic ' . $secret);
        $this->assertSame($request->getAuthCredentials(), $expected);
        $this->assertSame($request->getAuthUser(), $expected[0]);
        $this->assertSame($request->getAuthPassword(), $expected[1]);
        $request->getHeaderCollection()->remove('HTTP_AUTHORIZATION');

        $request->setHeader('REDIRECT_HTTP_AUTHORIZATION', 'Basic ' . $secret);
        $this->assertSame($request->getAuthCredentials(), $expected);
        $this->assertSame($request->getAuthUser(), $expected[0]);
        $this->assertSame($request->getAuthPassword(), $expected[1]);
    }

    public function testHttpAuthCredentialsFromServerSuperglobal()
    {
        $original = $_SERVER;
        list($user, $pw) = ['foo', 'bar'];
        $_SERVER['PHP_AUTH_USER'] = $user;
        $_SERVER['PHP_AUTH_PW'] = $pw;

        $request = new Request();
        $request->setHeader('HTTP_AUTHORIZATION', 'Basic ' . base64_encode('less-priority:than-PHP_AUTH_*'));

        $this->assertSame($request->getAuthCredentials(), [$user, $pw]);
        $this->assertSame($request->getAuthUser(), $user);
        $this->assertSame($request->getAuthPassword(), $pw);

        $_SERVER = $original;
    }

<<<<<<< HEAD
    public function testGetBodyParams()
    {
        $body = new MemoryStream();
        $body->write('name=value');

        $request = new Request();
        $request->setMethod('PUT');
        $request->setBody($body);
        $_POST = ['name' => 'post'];

        $this->assertSame(['name' => 'value'], $request->withHeader('Content-Type', 'application/x-www-form-urlencoded')->getParsedBody());
        $this->assertSame(['name' => 'post'], $request->withHeader('Content-Type', 'application/x-www-form-urlencoded')->withMethod('POST')->getParsedBody());
        $this->assertSame(['name' => 'post'], $request->withHeader('Content-Type', 'multipart/form-data')->withMethod('POST')->getParsedBody());

        try {
            $request->getParsedBody();
        } catch (UnsupportedMediaTypeHttpException $noContentTypeException) {}
        $this->assertTrue(isset($noContentTypeException));

        try {
            $request->withMethod('POST')->getParsedBody();
        } catch (UnsupportedMediaTypeHttpException $postWithoutContentTypeException) {}
        $this->assertTrue(isset($postWithoutContentTypeException));
    }

    /**
     * Data provider for [[testDefaultUploadedFiles()]]
     * @return array test data.
     */
    public function dataProviderDefaultUploadedFiles()
    {
        return [
            [
                [],
                [],
            ],
            [
                [
                    'avatar' => [
                        'tmp_name' => 'avatar.tmp',
                        'name' => 'my-avatar.png',
                        'size' => 90996,
                        'type' => 'image/png',
                        'error' => 0,
                    ],
                ],
                [
                    'avatar' => new UploadedFile([
                        'tempFilename' => 'avatar.tmp',
                        'clientFilename' => 'my-avatar.png',
                        'size' => 90996,
                        'clientMediaType' => 'image/png',
                        'error' => 0,
                    ])
                ]
            ],
            [
                [
                    'ItemFile' => [
                        'name' => [
                            0 => 'file0.txt',
                            1 => 'file1.txt',
                        ],
                        'type' => [
                            0 => 'type/0',
                            1 => 'type/1',
                        ],
                        'tmp_name' => [
                            0 => 'file0.tmp',
                            1 => 'file1.tmp',
                        ],
                        'size' => [
                            0 => 1000,
                            1 => 1001,
                        ],
                        'error' => [
                            0 => 0,
                            1 => 1,
                        ],
                    ],
                ],
                [
                    'ItemFile' => [
                        0 => new UploadedFile([
                            'clientFilename' => 'file0.txt',
                            'clientMediaType' => 'type/0',
                            'tempFilename' => 'file0.tmp',
                            'size' => 1000,
                            'error' => 0,
                        ]),
                        1 => new UploadedFile([
                            'clientFilename' => 'file1.txt',
                            'clientMediaType' => 'type/1',
                            'tempFilename' => 'file1.tmp',
                            'size' => 1001,
                            'error' => 1,
                        ]),
                    ],
                ],
            ],
            [
                [
                    'my-form' => [
                        'name' => [
                            'details' => [
                                'avatar' => 'my-avatar.png'
                            ],
                        ],
                        'tmp_name' => [
                            'details' => [
                                'avatar' => 'avatar.tmp'
                            ],
                        ],
                        'size' => [
                            'details' => [
                                'avatar' => 90996
                            ],
                        ],
                        'type' => [
                            'details' => [
                                'avatar' => 'image/png'
                            ],
                        ],
                        'error' => [
                            'details' => [
                                'avatar' => 0
                            ],
                        ],
                    ],
                ],
                [
                    'my-form' => [
                        'details' => [
                            'avatar' => new UploadedFile([
                                'tempFilename' => 'avatar.tmp',
                                'clientFilename' => 'my-avatar.png',
                                'clientMediaType' => 'image/png',
                                'size' => 90996,
                                'error' => 0,
                            ])
                        ],
                    ],
                ]
            ],
        ];
    }

    /**
     * @depends testGetBodyParams
     * @dataProvider dataProviderDefaultUploadedFiles
     *
     * @param array $rawFiles
     * @param array $expectedFiles
     */
    public function testDefaultUploadedFiles(array $rawFiles, array $expectedFiles)
    {
        $request = new Request();
        $request->setMethod('POST');
        $request->setHeader('Content-Type', 'multipart/form-data');

        $_FILES = $rawFiles;

        $this->assertEquals($expectedFiles, $request->getUploadedFiles());
    }

    /**
     * @depends testDefaultUploadedFiles
     */
    public function testGetUploadedFileByName()
    {
        $request = new Request();
        $request->setUploadedFiles([
            'ItemFile' => [
                0 => new UploadedFile([
                    'clientFilename' => 'file0.txt',
                    'clientMediaType' => 'type/0',
                    'tempFilename' => 'file0.tmp',
                    'size' => 1000,
                    'error' => 0,
                ]),
                1 => new UploadedFile([
                    'clientFilename' => 'file1.txt',
                    'clientMediaType' => 'type/1',
                    'tempFilename' => 'file1.tmp',
                    'size' => 1001,
                    'error' => 1,
                ]),
            ],
        ]);

        /* @var $uploadedFile UploadedFile */
        $uploadedFile = $request->getUploadedFileByName('ItemFile[0]');
        $this->assertTrue($uploadedFile instanceof UploadedFile);
        $this->assertSame('file0.txt', $uploadedFile->getClientFilename());
        $this->assertSame($uploadedFile, $request->getUploadedFileByName(['ItemFile', 0]));

        $this->assertNull($request->getUploadedFileByName('ItemFile[3]'));
        $this->assertNull($request->getUploadedFileByName(['ItemFile', 3]));
    }

    /**
     * @depends testGetUploadedFileByName
     */
    public function testGetUploadedFilesByName()
    {
        $request = new Request();
        $request->setUploadedFiles([
            'Item' => [
                'file' => [
                    0 => new UploadedFile([
                        'clientFilename' => 'file0.txt',
                        'clientMediaType' => 'type/0',
                        'tempFilename' => 'file0.tmp',
                        'size' => 1000,
                        'error' => 0,
                    ]),
                    1 => new UploadedFile([
                        'clientFilename' => 'file1.txt',
                        'clientMediaType' => 'type/1',
                        'tempFilename' => 'file1.tmp',
                        'size' => 1001,
                        'error' => 1,
                    ]),
                ],
            ],
        ]);

        $uploadedFiles = $request->getUploadedFilesByName('Item[file]');
        $this->assertCount(2, $uploadedFiles);
        $this->assertTrue($uploadedFiles[0] instanceof UploadedFile);
        $this->assertTrue($uploadedFiles[1] instanceof UploadedFile);

        $uploadedFiles = $request->getUploadedFilesByName('Item');
        $this->assertCount(2, $uploadedFiles);
        $this->assertTrue($uploadedFiles[0] instanceof UploadedFile);
        $this->assertTrue($uploadedFiles[1] instanceof UploadedFile);

        $uploadedFiles = $request->getUploadedFilesByName('Item[file][0]');
        $this->assertCount(1, $uploadedFiles);
        $this->assertTrue($uploadedFiles[0] instanceof UploadedFile);
    }

    public function testSetupAttributes()
    {
        $request = new Request();

        $request->setAttributes(['some' => 'foo']);
        $this->assertSame(['some' => 'foo'], $request->getAttributes());
    }

    /**
     * @depends testSetupAttributes
     */
    public function testGetAttribute()
    {
        $request = new Request();

        $request->setAttributes(['some' => 'foo']);

        $this->assertSame('foo', $request->getAttribute('some'));
        $this->assertSame(null, $request->getAttribute('un-existing'));
        $this->assertSame('default', $request->getAttribute('un-existing', 'default'));
    }

    /**
     * @depends testSetupAttributes
     */
    public function testModifyAttributes()
    {
        $request = new Request();

        $request->setAttributes(['attr1' => '1']);

        $newStorage = $request->withAttribute('attr2', '2');
        $this->assertNotSame($newStorage, $request);
        $this->assertSame(['attr1' => '1', 'attr2' => '2'], $newStorage->getAttributes());

        $request = $newStorage;
        $newStorage = $request->withoutAttribute('attr1');
        $this->assertNotSame($newStorage, $request);
        $this->assertSame(['attr2' => '2'], $newStorage->getAttributes());
=======
    public function testGetBodyParam()
    {
        $request = new Request();

        $request->setBodyParams([
            'someParam' => 'some value',
            'param.dot' => 'value.dot',
        ]);
        $this->assertSame('some value', $request->getBodyParam('someParam'));
        $this->assertSame('value.dot', $request->getBodyParam('param.dot'));
        $this->assertSame(null, $request->getBodyParam('unexisting'));
        $this->assertSame('default', $request->getBodyParam('unexisting', 'default'));

        // @see https://github.com/yiisoft/yii2/issues/14135
        $bodyParams = new \stdClass();
        $bodyParams->someParam = 'some value';
        $bodyParams->{'param.dot'} = 'value.dot';
        $request->setBodyParams($bodyParams);
        $this->assertSame('some value', $request->getBodyParam('someParam'));
        $this->assertSame('value.dot', $request->getBodyParam('param.dot'));
        $this->assertSame(null, $request->getBodyParam('unexisting'));
        $this->assertSame('default', $request->getBodyParam('unexisting', 'default'));
>>>>>>> f419b6cb
    }
}<|MERGE_RESOLUTION|>--- conflicted
+++ resolved
@@ -617,7 +617,6 @@
         $_SERVER = $original;
     }
 
-<<<<<<< HEAD
     public function testGetBodyParams()
     {
         $body = new MemoryStream();
@@ -899,7 +898,8 @@
         $newStorage = $request->withoutAttribute('attr1');
         $this->assertNotSame($newStorage, $request);
         $this->assertSame(['attr2' => '2'], $newStorage->getAttributes());
-=======
+    }
+
     public function testGetBodyParam()
     {
         $request = new Request();
@@ -922,6 +922,5 @@
         $this->assertSame('value.dot', $request->getBodyParam('param.dot'));
         $this->assertSame(null, $request->getBodyParam('unexisting'));
         $this->assertSame('default', $request->getBodyParam('unexisting', 'default'));
->>>>>>> f419b6cb
     }
 }