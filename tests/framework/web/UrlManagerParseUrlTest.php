--- conflicted
+++ resolved
@@ -333,17 +333,10 @@
             'components' => [
                 'request' => [
                     'hostInfo' => 'http://localhost/',
-<<<<<<< HEAD
-                    'baseUrl' => '/app'
-                ]
-            ]
-        ], \yii\web\Application::class);
-=======
                     'baseUrl' => '/app',
                 ],
             ],
-        ], \yii\web\Application::className());
->>>>>>> 12f15f9b
+        ], \yii\web\Application::class);
         $this->assertEquals('/app/post/delete?id=123', $manager->createUrl(['post/delete', 'id' => 123]));
         $this->destroyApplication();
 
